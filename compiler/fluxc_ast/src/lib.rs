--- conflicted
+++ resolved
@@ -9,6 +9,8 @@
 //! The AST is built from the parser, iterated over by reducers in the
 //! `fluxc_ast_passes` crate, before being sent to `fluxc_codegen` and turned
 //! into valid LLVM code.
+use fluxc_span::Span;
+
 mod expr;
 mod node;
 mod stmt;
@@ -17,9 +19,7 @@
 pub use expr::*;
 pub use node::*;
 pub use stmt::*;
-<<<<<<< HEAD
 pub use type_expr::*;
-=======
 
 /// Wrapper around a generic type `T` that provides an AST ID, and a span.
 ///
@@ -61,13 +61,6 @@
     }
 }
 
-/// Generic implemetation of typed for all nodes
-impl<T: Typed> Typed for Node<T> {
-    fn type_of(&self) -> Type {
-        self.value.type_of()
-    }
-}
-
 /// The identifier type.
 ///
 /// This type is a simple wrapper around `String` used to represent identifiers
@@ -77,7 +70,6 @@
 /// [A-z_][0-9A-z_]*
 /// ```
 pub type Ident = String;
->>>>>>> 979b52be
 
 /// The root AST instance.
 ///
