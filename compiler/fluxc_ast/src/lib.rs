--- conflicted
+++ resolved
@@ -9,15 +9,12 @@
 //! The AST is built from the parser, iterated over by reducers in the
 //! `fluxc_ast_passes` crate, before being sent to `fluxc_codegen` and turned
 //! into valid LLVM code.
-<<<<<<< HEAD
 use fluxc_span::Span;
-=======
 
 use std::ops::Range;
 
 use chumsky::Span;
 use fluxc_types::{Type, Typed};
->>>>>>> 34119a21
 
 mod expr;
 mod node;
