--- conflicted
+++ resolved
@@ -45,14 +45,6 @@
     }
 }
 
-impl Node<()> {
-    /// Hydrate this node with the given value.
-    pub fn fill<T>(self, value: T) -> Node<T> {
-        Node { id: self.id, span: self.span, value }
-    }
-}
-
-<<<<<<< HEAD
 impl<T: Clone> Node<T> {
     /// This method clones the inner value of the node and returns it.
     pub fn clone_inner(&self) -> T {
@@ -61,9 +53,14 @@
 }
 
 // generic implemetation of typed for all nodes
-=======
+impl Node<()> {
+    /// Hydrate this node with the given value.
+    pub fn fill<T>(self, value: T) -> Node<T> {
+        Node { id: self.id, span: self.span, value }
+    }
+}
+
 /// Generic implemetation of typed for all nodes
->>>>>>> fa04b55b
 impl<T: Typed> Typed for Node<T> {
     fn type_of(&self) -> Type {
         self.value.type_of()
