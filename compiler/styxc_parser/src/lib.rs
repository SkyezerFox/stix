--- conflicted
+++ resolved
@@ -158,16 +158,6 @@
         // }
         
         let mut inner = pair.into_inner();
-<<<<<<< HEAD
-        let ident = inner.next().unwrap();
-        let value = inner.next().unwrap();
-
-        Ok(Declaration {
-            ident: self.parse_identifier(ident)?,
-            mutability,
-            value: self.parse_expression(value)?,
-        })
-=======
         let mut idents = vec![];
         let mut exprs = vec![];
         // concatenate all idents
@@ -216,7 +206,6 @@
             out.push(result.unwrap());
         }
         Ok(out)
->>>>>>> 6992df99
     }
 
     /// Parse an assignment.
