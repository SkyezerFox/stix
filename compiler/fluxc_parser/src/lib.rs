--- conflicted
+++ resolved
@@ -1,11 +1,5 @@
 //! Defines the parser for Flux code.
-<<<<<<< HEAD
-#![feature(option_result_contains)]
-
 use std::{fmt::Debug, rc::Rc};
-=======
-use std::rc::Rc;
->>>>>>> 979b52be
 
 use fluxc_ast::{Node, Stmt, AST};
 use fluxc_errors::CompilerError;
@@ -14,12 +8,8 @@
 
 mod expr;
 mod stmt;
-<<<<<<< HEAD
 mod type_expr;
-=======
-mod ty;
 mod util;
->>>>>>> 979b52be
 
 /// Internal moduel to prevent leakage of the `Rule` type to external
 /// crates.
