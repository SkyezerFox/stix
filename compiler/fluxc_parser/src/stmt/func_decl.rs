--- conflicted
+++ resolved
@@ -1,14 +1,9 @@
-<<<<<<< HEAD
 //! Contains the function declaration AST data structures.
 //!
 //! This module handles:
 //! - Local function declarations
 //! - External function declarations
-use fluxc_ast::{Block, FuncCall, FuncDecl, Ident, Node, ParenArgument, TypeExpr};
-use fluxc_errors::CompilerError;
-=======
-use fluxc_ast::{Block, FuncCall, FuncDecl, Ident, ParenArgument};
->>>>>>> 0b296c39
+use fluxc_ast::{Block, FuncCall, FuncDecl, Ident, ParenArgument, TypeExpr};
 use fluxc_span::Span;
 use pest::iterators::Pair;
 
@@ -55,11 +50,7 @@
                 let ret_ty = if inner.peek().map(|pair| pair.as_rule()).contains(&Rule::type_expr) {
                     TypeExpr::parse(inner.next().unwrap(), ctx)?
                 } else {
-<<<<<<< HEAD
-                    ctx.new_node(Span::new(0, 0), TypeExpr::Infer)
-=======
-                    ctx.new_node(Span::from_str(ctx.src.clone()).restrict(0..0), Type::Infer(None))
->>>>>>> 0b296c39
+                    ctx.new_node(Span::from_str(ctx.src.clone()).restrict(0..0), TypeExpr::Infer)
                 };
                 let body = Block::parse(inner.next().unwrap(), ctx)?;
                 Ok(ctx.new_node(span, FuncDecl::Local { ident, params, body, ret_ty }))
