--- conflicted
+++ resolved
@@ -25,57 +25,6 @@
     pub fn new(inner: Range<usize>, context: Rc<SpanContext>) -> Self {
         Span { inner, context }
     }
-<<<<<<< HEAD
-
-    /// Restrict this span to the given range. If the span is already inside the
-    /// range, it will be returned unchanged. If the span is outside the range,
-    /// the produced span will have 0 length.
-    pub fn restrict<S: AsSpan>(&self, other: S) -> Span {
-        let span = other.as_span(&self.src);
-        debug_assert_eq!(self.src, span.src);
-        self.restrict_range(span.start, span.end)
-    }
-
-    /// This method restricts the span to the given range.
-    pub fn restrict_range(&self, start: usize, end: usize) -> Span {
-        debug_assert!(start <= end);
-        Span { src: self.src.clone(), start: start.max(self.start), end: end.min(self.end) }
-    }
-
-    /// Convert this span into a source code slice.
-    pub fn as_slice(&self) -> &str {
-        debug_assert!(self.src.len() >= self.end);
-        &self.src[self.start..self.end]
-    }
-
-    /// Returns true if this span includes another.
-    pub fn includes(&self, other: &Span) -> bool {
-        debug_assert_eq!(self.src, other.src);
-        self.start < other.start && self.end > other.end
-    }
-
-    /// Returns true if this span overlaps with another.
-    pub fn overlaps(&self, other: &Span) -> bool {
-        debug_assert_eq!(self.src, other.src);
-        self.start <= other.end && self.end >= other.start
-    }
-    /// This method returns the length of the span.
-    pub const fn len(&self) -> usize {
-        self.end - self.start
-    }
-}
-
-/// Trait implemented by types that can be converted to `fluxc::Span` instances,
-/// given some input source.
-pub trait AsSpan {
-    /// This method returns a new Span instance for the given input.
-    fn as_span(&self, src: &str) -> Span;
-}
-
-impl AsSpan for Range<usize> {
-    fn as_span(&self, src: &str) -> Span {
-        Span::from_str(src).restrict_range(self.start, self.end)
-=======
     /// This method returns the start index of the span.
     pub fn start(&self) -> usize {
         self.inner.start
@@ -99,7 +48,6 @@
     /// This method creates a span restricted to the given range.
     pub fn restrict<R: Into<Range<usize>>>(&self, range: R) -> Self {
         Span { inner: range.into(), context: self.context.clone() }
->>>>>>> 34119a21
     }
     /// This method mutably restricts the span.
     pub fn restrict_mut<R: Into<Range<usize>>>(&mut self, range: R) {
@@ -134,6 +82,10 @@
     /// This method returns the line position of the span.
     pub fn position(&self) -> (usize, usize) {
         (self.line(), self.col())
+    }
+    /// This method returns the length of the span.
+    pub const fn len(&self) -> usize {
+        self.end - self.start
     }
 }
 
